--- conflicted
+++ resolved
@@ -19,20 +19,7 @@
       - name: Run tests
         run: make test
       - name: Build for library evolution
-<<<<<<< HEAD
         run: make build-for-library-evolution
-=======
-        run: make build-for-library-evolution
-
-  library-swift-5-6:
-    name: Library (swift-5.6)
-    runs-on: macOS-12
-    steps:
-      - uses: actions/checkout@v3
-      - name: Select Xcode 13.4.1
-        run: sudo xcode-select -s /Applications/Xcode_13.4.1.app
-      - name: Run tests
-        run: make test
 
   windows:
     name: Windows
@@ -44,10 +31,9 @@
     steps:
       - uses: compnerd/gha-setup-swift@main
         with:
-          branch: swift-5.8-release
-          tag: 5.8-RELEASE
+          branch: swift-5.10-release
+          tag: 5.10-RELEASE
 
-      - uses: actions/checkout@v3
+      - uses: actions/checkout@v4
       - name: Run tests
-        run: swift test -c ${{ matrix.config }}
->>>>>>> 1d1d2bd7
+        run: swift test -c ${{ matrix.config }}