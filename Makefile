--- conflicted
+++ resolved
@@ -4,7 +4,7 @@
 PLATFORM_WATCHOS = watchOS Simulator,name=Apple Watch Series 4 - 44mm
 
 test:
-	#swift test --enable-test-discovery
+	swift test --enable-test-discovery
 	xcodebuild test \
 		-scheme combine-schedulers \
 		-destination platform="$(PLATFORM_IOS)"
@@ -21,11 +21,4 @@
 format:
 	swift format --in-place --recursive ./Package.swift ./Sources ./Tests
 
-<<<<<<< HEAD
-=======
-test-swift:
-	swift test \
-		--enable-test-discovery
-
->>>>>>> d6af6cac
 .PHONY: format test-swift