--- conflicted
+++ resolved
@@ -84,16 +84,11 @@
 
   /// Advances the scheduler by the given stride.
   ///
-  /// - Parameter duration: A stride. By default this argument is `.zero`, which does not advance the
-  ///   scheduler's time but does cause the scheduler to execute any units of work that are waiting
-  ///   to be performed for right now.
-<<<<<<< HEAD
-  public func advance(by stride: SchedulerTimeType.Stride = .zero) {
-    let finalDate = self.lock.sync { self.now.advanced(by: stride) }
-=======
+  /// - Parameter duration: A stride. By default this argument is `.zero`, which does not advance
+  ///   the scheduler's time but does cause the scheduler to execute any units of work that are
+  ///   waiting to be performed for right now.
   public func advance(by duration: SchedulerTimeType.Stride = .zero) {
-    let finalDate = self.now.advanced(by: duration)
->>>>>>> 78b7701f
+    let finalDate = self.lock.sync { self.now.advanced(by: duration) }
 
     while self.lock.sync(operation: { self.now }) <= finalDate {
       self.lock.lock()
@@ -115,14 +110,18 @@
     }
   }
 
-<<<<<<< HEAD
+  /// Advances the scheduler by the given stride.
+  ///
+  /// - Parameter duration: A stride. By default this argument is `.zero`, which does not advance
+  ///   the scheduler's time but does cause the scheduler to execute any units of work that are
+  ///   waiting to be performed for right now.
   @MainActor
-  public func advance(by stride: SchedulerTimeType.Stride = .zero) async {
-    let finalDate = self.lock.sync { self.now.advanced(by: stride) }
+  public func advance(by duration: SchedulerTimeType.Stride = .zero) async {
+    let finalDate = self.lock.sync { self.now.advanced(by: duration) }
 
     while self.lock.sync(operation: { self.now }) <= finalDate {
       await Task.megaYield()
-      let `return` = {
+      let `return` = { () -> Bool in
         self.lock.lock()
         self.scheduled.sort { ($0.date, $0.sequence) < ($1.date, $1.sequence) }
 
@@ -146,13 +145,20 @@
         return
       }
     }
-=======
-  /// Advances the scheduler to the given time.
+  }
+
+  /// Advances the scheduler to the given instant.
   ///
   /// - Parameter instant: An instant in time to advance to.
   public func advance(to instant: SchedulerTimeType) {
     self.advance(by: self.now.distance(to: instant))
->>>>>>> 78b7701f
+  }
+
+  /// Advances the scheduler to the given instant.
+  ///
+  /// - Parameter instant: An instant in time to advance to.
+  public func advance(to instant: SchedulerTimeType) async {
+    await self.advance(by: self.now.distance(to: instant))
   }
 
   /// Runs the scheduler until it has no scheduled items left.
