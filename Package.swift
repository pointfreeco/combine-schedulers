--- conflicted
+++ resolved
@@ -3,38 +3,6 @@
 import PackageDescription
 
 let package = Package(
-<<<<<<< HEAD
-    name: "combine-schedulers",
-    platforms: [
-        .iOS(.v13),
-        .macOS(.v10_15),
-        .tvOS(.v13),
-        .watchOS(.v6),
-    ],
-    products: [
-        .library(
-            name: "CombineSchedulers",
-            targets: ["CombineSchedulers"]
-        )
-    ],
-    dependencies: [
-        .package(url: "https://github.com/pointfreeco/xctest-dynamic-overlay", from: "0.1.0")
-    ],
-    targets: [
-        .target(
-            name: "CombineSchedulers",
-            dependencies: [
-                "XCTestDynamicOverlay"
-            ]
-        ),
-        .testTarget(
-            name: "CombineSchedulersTests",
-            dependencies: [
-                "CombineSchedulers"
-            ]
-        ),
-    ]
-=======
   name: "combine-schedulers",
   platforms: [
     .iOS(.v13),
@@ -65,5 +33,4 @@
       ]
     ),
   ]
->>>>>>> 77c48d5f
 )