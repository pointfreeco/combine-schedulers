--- conflicted
+++ resolved
@@ -23,14 +23,7 @@
     .target(
       name: "CombineSchedulers",
       dependencies: [
-<<<<<<< HEAD
-        "XCTestDynamicOverlay"
-      ],
-      swiftSettings: [
-        .unsafeFlags(["-Xfrontend", "-warn-concurrency"])
-=======
-        .product(name: "XCTestDynamicOverlay", package: "xctest-dynamic-overlay")
->>>>>>> 97877355
+        .product(name: "XCTestDynamicOverlay", package: "xctest-dynamic-overlay"),
       ]
     ),
     .testTarget(
